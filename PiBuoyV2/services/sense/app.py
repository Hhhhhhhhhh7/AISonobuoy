import json
import os
import socket
import subprocess
import time

import httpx
from sense_hat import SenseHat


class Telemetry:

    # plus 0.5 second for status per wake and plus time to run loop
    MINUTES_BETWEEN_WAKES = 0.1  # roughly every 5 seconds (not 6 because of the above considerations)
    MINUTES_BETWEEN_WRITES = 60
    CYCLES_BEFORE_STATUS_CHECK = 1/MINUTES_BETWEEN_WAKES
    # if waking up less than once a minute, just set the status check to the same amount of time as the wake cycle
    if CYCLES_BEFORE_STATUS_CHECK < 1:
        CYCLES_BEFORE_STATUS_CHECK = MINUTES_BETWEEN_WAKES

    # Define Colors
    # (generated from ColorBrewer)
    # Credit: Cynthia Brewer, Mark Harrower and The Pennsylvania State University
    cb_orange = (252, 141, 89)
    cb_yellow = (255, 255, 191)
    cb_blue = (145, 191, 219)

    # Raw colors
    red = (255, 0, 0)
    yellow = (255, 255, 0)
    blue = (0, 0, 255)
    white = (255, 255, 255)
    off = (0, 0, 0)

    def __init__(self):
        pass


    def init_sense():
        # Initialize the Sense Hat
        self.sense = SenseHat()
        self.sense.clear()
        self.sense.low_light = True


    def get_temperature(self):
        # rounded to one decimal place
        return round(self.sense.get_temperature(), 1)


    def get_humidity(self):
        # rounded to one decimal place
        return round(self.sense.get_humidity(), 1)


    def get_pressure(self):
        # rounded to one decimal place
        return round(self.sense.get_pressure(), 1)


    def get_acceleration(self):
        acceleration = self.sense.get_accelerometer_raw()
        # rounded to two decimal places
        x = round(acceleration['x'], 2)
        y = round(acceleration['y'], 2)
        z = round(acceleration['z'], 2)
        return x, y, z


    def get_gyro(self):
        gyro = self.sense.get_gyroscope_raw()
        # rounded to two decimal places
        x = round(gyro['x'], 2)
        y = round(gyro['y'], 2)
        z = round(gyro['z'], 2)
        return x, y, z


    def get_compass(self):
        compass = self.sense.get_compass_raw()
        # rounded to two decimal places
        x = round(compass['x'], 2)
        y = round(compass['y'], 2)
        z = round(compass['z'], 2)
        return x, y, z


    def display(self, x, y, color):
        self.sense.set_pixel(x, y, color)

<<<<<<< HEAD
def check_ais(ais_dir, ais_file, ais_records):
    # check for new files, in the newest file, check if the number of lines has increased
    files = sorted([f for f in os.listdir(ais_dir) if os.path.isfile(os.path.join(ais_dir, f))])
    if not files:
        return False, ais_file, ais_records
    elif os.path.join(ais_dir, files[-1]) != ais_file:
        ais_file = os.path.join(ais_dir, files[-1])
        ais_records = sum(1 for line in open(ais_file))
        return True, ais_file, ais_records
    # file already exists, check if there's new records
    num_lines = sum(1 for line in open(ais_file))
    if num_lines > ais_records:
        ais_records = num_lines
        return True, ais_file, ais_records
    return False, ais_file, ais_records


def init_sensor_data():
    sensor_data = {"temperature": [],
                   "pressure": [],
                   "humidity": [],
                   "acceleration_x": [],
                   "acceleration_y": [],
                   "acceleration_z": [],
                   "gyroscope_x": [],
                   "gyroscope_y": [],
                   "gyroscope_z": [],
                   "compass_x": [],
                   "compass_y": [],
                   "compass_z": [],
                   "system_load": [],
                   "memory": [],
                   "internet": [],
                   "battery": [],
                   "ais_record": [],
                   "hydrophone_recording": [],
                   "disk_space": [],
                   "version": [],
                   "files_to_upload": [],
                   "data_files": [],
                  }
    return sensor_data


def write_sensor_data(hostname, timestamp, sensor_dir, sensor_data):
    basename = f'{hostname}-{timestamp}-sensehat.json'
    filename = f'{sensor_dir}/{basename}'
    tmp_filename = f'{sensor_dir}/.{basename}'
    with open(tmp_filename, 'a') as f:
        for key in sensor_data.keys():
            record = {"target":key, "datapoints": sensor_data[key]}
            f.write(f'{json.dumps(record)}\n')
    os.rename(tmp_filename, filename)


def main():
    hostname = os.getenv("HOSTNAME", socket.gethostname())
    sensor_dir = '/flash/telemetry/sensors'
    os.makedirs(sensor_dir, exist_ok=True)
    sensor_data = init_sensor_data()

    # TODO initial status states
    ais_dir = '/flash/telemetry/ais'
    ais_file = None
    ais_records = 0
    recording_file = None
    uploads = None

    # Throwaway readings to calibrate
    for i in range(5):
        # Light up top left to indicate running calibration
        display(0, 0, white)
        t = get_temperature()
        p = get_pressure()
        h = get_humidity()
        ax, ay, az = get_acceleration()
        gx, gy, gz = get_gyro()
        cx, cy, cz = get_compass()

    # Turn off top left to indicate calibration is done
    display(0, 0, off)

    # Cycle through getting readings forever
    cycles = 1
    write_cycles = 1
    write_timestamp = int(time.time()*1000)
    while True:
        # TODO: write out data if exception with a try/except
        timestamp = int(time.time()*1000)
        # If the middle button on the joystick is pressed, shutdown the system
        for event in sense.stick.get_events():
            if event.action == "released" and event.direction == "middle":
                subprocess.run("/opt/AISonobuoy/PiBuoyV2/scripts/shutdown.sh")

        # Light up top left pixel for cycle
        display(0, 0, blue)

        if cycles == CYCLES_BEFORE_STATUS_CHECK or MINUTES_BETWEEN_WAKES > 1:
            cycles = 1
            write_cycles += 1
            # TODO check other items for updates (hydrophone recordings, battery, uploads, patching)
            # internet: check if available
            inet = check_internet()
            sensor_data["internet"].append([inet, timestamp])
            if inet:
                display(7, 7, blue)
            else:
                display(7, 7, red)
=======
>>>>>>> 4b264346

    @staticmethod
    def check_internet():
        output = subprocess.check_output("/internet_check.sh")
        if b'Online' in output:
            return True
        return False


    def check_ais(self, ais_dir, ais_file, ais_records):
        # check for new files, in the newest file, check if the number of lines has increased
        files = sorted([f for f in os.listdir(ais_dir) if os.path.isfile(os.path.join(ais_dir, f))])
        if not files:
            return False, ais_file, ais_records
        elif os.path.join(ais_dir, files[-1]) != ais_file:
            ais_file = os.path.join(ais_dir, files[-1])
            ais_records = sum(1 for line in open(ais_file))
            return True, ais_file, ais_records
        # file already exists, check if there's new records
        num_lines = sum(1 for line in open(ais_file))
        if num_lines > ais_records:
            ais_records = num_lines
            return True, ais_file, ais_records
        return False, ais_file, ais_records


    def check_hydrophone(self, hydrophone_dir, hydrophone_file, hydrophone_size):
        # TODO
        return True, hydrophone_file, hydrophone_size


    def init_sensor_data(self):
        self.sensor_data = {"temperature": [],
                            "pressure": [],
                            "humidity": [],
                            "acceleration_x": [],
                            "acceleration_y": [],
                            "acceleration_z": [],
                            "gyroscope_x": [],
                            "gyroscope_y": [],
                            "gyroscope_z": [],
                            "compass_x": [],
                            "compass_y": [],
                            "compass_z": [],
                            "system_load": [],
                            "memory": [],
                            "internet": [],
                            "battery": [],
                            "ais_record": [],
                            "hydrophone_recording": [],
                            "disk_space": [],
                            "version": [],
                            "files_to_upload": [],
                            "data_files": [],
                           }


    def write_sensor_data(self, timestamp):
        with open(f'{self.sensor_dir}/{self.hostname}-{timestamp}-sensehat.json', 'a') as f:
            for key in self.sensor_data.keys():
                record = {"target":key, "datapoints": self.sensor_data[key]}
                f.write(f'{json.dumps(record)}\n')


    def main(self):
        self.hostname = os.getenv("HOSTNAME", socket.gethostname())
        base_dir = '/flash/telemetry'
        self.sensor_dir = os.path.join(base_dir, 'sensors')
        os.makedirs(sensor_dir, exist_ok=True)
        self.init_sensor_data()

        ais_dir = os.path.join(base_dir, 'ais')
        ais_file = None
        ais_records = 0
        hydrophone_dir = os.path.join(base_dir, 'hydrophone')
        hydrophone_file = None
        hydrophone_size = 0
        power_dir = os.path.join(base_dir, 'power')
        s3_dir = '/flash/s3'
        s3_files = 0

        # Throwaway readings to calibrate
        for i in range(5):
            # Light up top left to indicate running calibration
            self.display(0, 0, white)
            t = self.get_temperature()
            p = self.get_pressure()
            h = self.get_humidity()
            ax, ay, az = self.get_acceleration()
            gx, gy, gz = self.get_gyro()
            cx, cy, cz = self.get_compass()

        # Turn off top left to indicate calibration is done
        self.display(0, 0, off)

        # Cycle through getting readings forever
        cycles = 1
        write_cycles = 1
        write_timestamp = int(time.time()*1000)
        while True:
            # TODO: write out data if exception with a try/except
            timestamp = int(time.time()*1000)
            # If the middle button on the joystick is pressed, shutdown the system
            for event in self.sense.stick.get_events():
                if event.action == "released" and event.direction == "middle":
                    subprocess.run("/opt/AISonobuoy/PiBuoyV2/scripts/shutdown.sh")

            # Light up top left pixel for cycle
            self.display(0, 0, blue)

            if cycles == CYCLES_BEFORE_STATUS_CHECK or MINUTES_BETWEEN_WAKES > 1:
                cycles = 1
                write_cycles += 1
                # TODO check other items for updates (hydrophone recordings, battery, uploads, patching, version)
                # internet: check if available
                inet = self.check_internet()
                self.sensor_data["internet"].append([inet, timestamp])
                if inet:
                    self.display(7, 7, blue)
                else:
                    self.display(7, 7, red)

                # ais: see if new detection since last cycle
                ais, ais_file, ais_records = self.check_ais(ais_dir, ais_file, ais_records)
                self.sensor_data["ais_record"].append([ais, timestamp])
                if ais:
                    self.display(7, 6, blue)
                else:
                    self.display(7, 6, yellow)

                # recordings: see if new recording file since last session, or if more bytes have been written
                hydrophone, hydrophone_file, hydrophone_size = self.check_hydrophone(hydrophone_dir, hydrophone_file, hydrophone_size)
                self.sensor_data["hydrophone_record"].append([hydrophone, timestamp])
                if hydrophone:
                    self.display(7, 5, blue)
                else:
                    self.display(7, 5, yellow)

                # docker container health

                # uploads: see if files are gone ?

                # system health: load
                load = os.getloadavg()
                self.sensor_data["system_load"].append([load[0], timestamp])
                if load[0] > 2:
                    self.display(7, 3, red)
                elif load[0] > 1:
                    self.display(7, 3, yellow)
                else:
                    self.display(7, 3, blue)

                # system health: memory
                total_memory, used_memory, free_memory = map(int, os.popen('free -t -m').readlines()[-1].split()[1:])
                self.sensor_data["memory"].append([used_memory, timestamp])
                if used_memory/total_memory > 0.9:
                    self.display(7, 2, red)
                elif used_memory/total_memory > 0.7:
                    self.display(7, 2, yellow)
                else:
                    self.display(7, 2, blue)

                # system health: disk space
                st = os.statvfs('/')
                bytes_avail = (st.f_bavail * st.f_frsize)
                gb_free = bytes_avail / 1024 / 1024 / 1024
                self.sensor_data["disk_space"].append([gb_free, timestamp])
                if gb_free < 2:
                    self.display(6, 7, red)
                elif gb_free < 10:
                    self.display(6, 7, yellow)
                else:
                    self.display(6, 7, blue)

                # battery: check current battery level from pijuice hopefully, change color based on level

                # version: updated?

            # Take readings from sensors
            t = self.get_temperature()
            self.sensor_data["temperature"].append([t, timestamp])
            if t < 5 or t > 70:
                self.display(1, 0, red)
            elif t < 10 or t > 65:
                self.display(1, 0, yellow)
            else:
<<<<<<< HEAD
                display(6, 7, blue)

            # battery: check current battery level from pijuice hopefully, change color based on level

            # patching: run update file which should do everything including restarting services or rebooting

        # Take readings from sensors
        t = get_temperature()
        sensor_data["temperature"].append([t, timestamp])
        if t < 5 or t > 70:
            display(1, 0, red)
        elif t < 10 or t > 65:
            display(1, 0, yellow)
        else:
            display(1, 0, blue)
        p = get_pressure()
        sensor_data["pressure"].append([p, timestamp])
        display(2, 0, blue)
        h = get_humidity()
        sensor_data["humidity"].append([h, timestamp])
        display(3, 0, blue)
        ax, ay, az = get_acceleration()
        sensor_data["acceleration_x"].append([ax, timestamp])
        sensor_data["acceleration_y"].append([ay, timestamp])
        sensor_data["acceleration_z"].append([az, timestamp])
        display(4, 0, blue)
        gx, gy, gz = get_gyro()
        sensor_data["gyroscope_x"].append([gx, timestamp])
        sensor_data["gyroscope_y"].append([gy, timestamp])
        sensor_data["gyroscope_z"].append([gz, timestamp])
        display(5, 0, blue)
        cx, cy, cz = get_compass()
        sensor_data["compass_x"].append([cx, timestamp])
        sensor_data["compass_y"].append([cy, timestamp])
        sensor_data["compass_z"].append([cz, timestamp])
        display(6, 0, blue)

        # Write out data
        if write_cycles == MINUTES_BETWEEN_WRITES:
            write_sensor_data(hostname, write_timestamp, sensor_dir, sensor_data)
            sensor_data = init_sensor_data()

        # Keep lights for 0.5 second
        time.sleep(0.5)

        # Turn off all pixels
        sense.set_pixels([off]*64)

        # Sleep between cycles
        time.sleep(60*MINUTES_BETWEEN_WAKES)

        cycles += 1


main()
=======
                self.display(1, 0, blue)
            p = self.get_pressure()
            self.sensor_data["pressure"].append([p, timestamp])
            self.display(2, 0, blue)
            h = self.get_humidity()
            self.sensor_data["humidity"].append([h, timestamp])
            self.display(3, 0, blue)
            ax, ay, az = self.get_acceleration()
            self.sensor_data["acceleration_x"].append([ax, timestamp])
            self.sensor_data["acceleration_y"].append([ay, timestamp])
            self.sensor_data["acceleration_z"].append([az, timestamp])
            self.display(4, 0, blue)
            gx, gy, gz = self.get_gyro()
            self.sensor_data["gyroscope_x"].append([gx, timestamp])
            self.sensor_data["gyroscope_y"].append([gy, timestamp])
            self.sensor_data["gyroscope_z"].append([gz, timestamp])
            self.display(5, 0, blue)
            cx, cy, cz = self.get_compass()
            self.sensor_data["compass_x"].append([cx, timestamp])
            self.sensor_data["compass_y"].append([cy, timestamp])
            self.sensor_data["compass_z"].append([cz, timestamp])
            self.display(6, 0, blue)

            # Write out data
            if write_cycles == MINUTES_BETWEEN_WRITES:
                self.write_sensor_data(write_timestamp)
                self.init_sensor_data()

            # Keep lights for 0.5 second
            time.sleep(0.5)

            # Turn off all pixels
            self.sense.set_pixels([off]*64)

            # Sleep between cycles
            time.sleep(60*MINUTES_BETWEEN_WAKES)

            cycles += 1


t = Telemetry()
t.init_sense()
t.main()
>>>>>>> 4b264346
<|MERGE_RESOLUTION|>--- conflicted
+++ resolved
@@ -88,117 +88,6 @@
     def display(self, x, y, color):
         self.sense.set_pixel(x, y, color)
 
-<<<<<<< HEAD
-def check_ais(ais_dir, ais_file, ais_records):
-    # check for new files, in the newest file, check if the number of lines has increased
-    files = sorted([f for f in os.listdir(ais_dir) if os.path.isfile(os.path.join(ais_dir, f))])
-    if not files:
-        return False, ais_file, ais_records
-    elif os.path.join(ais_dir, files[-1]) != ais_file:
-        ais_file = os.path.join(ais_dir, files[-1])
-        ais_records = sum(1 for line in open(ais_file))
-        return True, ais_file, ais_records
-    # file already exists, check if there's new records
-    num_lines = sum(1 for line in open(ais_file))
-    if num_lines > ais_records:
-        ais_records = num_lines
-        return True, ais_file, ais_records
-    return False, ais_file, ais_records
-
-
-def init_sensor_data():
-    sensor_data = {"temperature": [],
-                   "pressure": [],
-                   "humidity": [],
-                   "acceleration_x": [],
-                   "acceleration_y": [],
-                   "acceleration_z": [],
-                   "gyroscope_x": [],
-                   "gyroscope_y": [],
-                   "gyroscope_z": [],
-                   "compass_x": [],
-                   "compass_y": [],
-                   "compass_z": [],
-                   "system_load": [],
-                   "memory": [],
-                   "internet": [],
-                   "battery": [],
-                   "ais_record": [],
-                   "hydrophone_recording": [],
-                   "disk_space": [],
-                   "version": [],
-                   "files_to_upload": [],
-                   "data_files": [],
-                  }
-    return sensor_data
-
-
-def write_sensor_data(hostname, timestamp, sensor_dir, sensor_data):
-    basename = f'{hostname}-{timestamp}-sensehat.json'
-    filename = f'{sensor_dir}/{basename}'
-    tmp_filename = f'{sensor_dir}/.{basename}'
-    with open(tmp_filename, 'a') as f:
-        for key in sensor_data.keys():
-            record = {"target":key, "datapoints": sensor_data[key]}
-            f.write(f'{json.dumps(record)}\n')
-    os.rename(tmp_filename, filename)
-
-
-def main():
-    hostname = os.getenv("HOSTNAME", socket.gethostname())
-    sensor_dir = '/flash/telemetry/sensors'
-    os.makedirs(sensor_dir, exist_ok=True)
-    sensor_data = init_sensor_data()
-
-    # TODO initial status states
-    ais_dir = '/flash/telemetry/ais'
-    ais_file = None
-    ais_records = 0
-    recording_file = None
-    uploads = None
-
-    # Throwaway readings to calibrate
-    for i in range(5):
-        # Light up top left to indicate running calibration
-        display(0, 0, white)
-        t = get_temperature()
-        p = get_pressure()
-        h = get_humidity()
-        ax, ay, az = get_acceleration()
-        gx, gy, gz = get_gyro()
-        cx, cy, cz = get_compass()
-
-    # Turn off top left to indicate calibration is done
-    display(0, 0, off)
-
-    # Cycle through getting readings forever
-    cycles = 1
-    write_cycles = 1
-    write_timestamp = int(time.time()*1000)
-    while True:
-        # TODO: write out data if exception with a try/except
-        timestamp = int(time.time()*1000)
-        # If the middle button on the joystick is pressed, shutdown the system
-        for event in sense.stick.get_events():
-            if event.action == "released" and event.direction == "middle":
-                subprocess.run("/opt/AISonobuoy/PiBuoyV2/scripts/shutdown.sh")
-
-        # Light up top left pixel for cycle
-        display(0, 0, blue)
-
-        if cycles == CYCLES_BEFORE_STATUS_CHECK or MINUTES_BETWEEN_WAKES > 1:
-            cycles = 1
-            write_cycles += 1
-            # TODO check other items for updates (hydrophone recordings, battery, uploads, patching)
-            # internet: check if available
-            inet = check_internet()
-            sensor_data["internet"].append([inet, timestamp])
-            if inet:
-                display(7, 7, blue)
-            else:
-                display(7, 7, red)
-=======
->>>>>>> 4b264346
 
     @staticmethod
     def check_internet():
@@ -257,10 +146,14 @@
 
 
     def write_sensor_data(self, timestamp):
-        with open(f'{self.sensor_dir}/{self.hostname}-{timestamp}-sensehat.json', 'a') as f:
+        basename = f'{self.hostname}-{timestamp}-sensehat.json'
+        filename = f'{self.sensor_dir}/{basename}'
+        tmp_filename = f'{self.sensor_dir}/.{basename}'
+        with open(tmp_filename, 'a') as f:
             for key in self.sensor_data.keys():
                 record = {"target":key, "datapoints": self.sensor_data[key]}
                 f.write(f'{json.dumps(record)}\n')
+        os.rename(tmp_filename, filename)
 
 
     def main(self):
@@ -385,63 +278,6 @@
             elif t < 10 or t > 65:
                 self.display(1, 0, yellow)
             else:
-<<<<<<< HEAD
-                display(6, 7, blue)
-
-            # battery: check current battery level from pijuice hopefully, change color based on level
-
-            # patching: run update file which should do everything including restarting services or rebooting
-
-        # Take readings from sensors
-        t = get_temperature()
-        sensor_data["temperature"].append([t, timestamp])
-        if t < 5 or t > 70:
-            display(1, 0, red)
-        elif t < 10 or t > 65:
-            display(1, 0, yellow)
-        else:
-            display(1, 0, blue)
-        p = get_pressure()
-        sensor_data["pressure"].append([p, timestamp])
-        display(2, 0, blue)
-        h = get_humidity()
-        sensor_data["humidity"].append([h, timestamp])
-        display(3, 0, blue)
-        ax, ay, az = get_acceleration()
-        sensor_data["acceleration_x"].append([ax, timestamp])
-        sensor_data["acceleration_y"].append([ay, timestamp])
-        sensor_data["acceleration_z"].append([az, timestamp])
-        display(4, 0, blue)
-        gx, gy, gz = get_gyro()
-        sensor_data["gyroscope_x"].append([gx, timestamp])
-        sensor_data["gyroscope_y"].append([gy, timestamp])
-        sensor_data["gyroscope_z"].append([gz, timestamp])
-        display(5, 0, blue)
-        cx, cy, cz = get_compass()
-        sensor_data["compass_x"].append([cx, timestamp])
-        sensor_data["compass_y"].append([cy, timestamp])
-        sensor_data["compass_z"].append([cz, timestamp])
-        display(6, 0, blue)
-
-        # Write out data
-        if write_cycles == MINUTES_BETWEEN_WRITES:
-            write_sensor_data(hostname, write_timestamp, sensor_dir, sensor_data)
-            sensor_data = init_sensor_data()
-
-        # Keep lights for 0.5 second
-        time.sleep(0.5)
-
-        # Turn off all pixels
-        sense.set_pixels([off]*64)
-
-        # Sleep between cycles
-        time.sleep(60*MINUTES_BETWEEN_WAKES)
-
-        cycles += 1
-
-
-main()
-=======
                 self.display(1, 0, blue)
             p = self.get_pressure()
             self.sensor_data["pressure"].append([p, timestamp])
@@ -484,5 +320,4 @@
 
 t = Telemetry()
 t.init_sense()
-t.main()
->>>>>>> 4b264346
+t.main()